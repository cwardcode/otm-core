# -*- coding: utf-8 -*-
from __future__ import print_function
from __future__ import unicode_literals
from __future__ import division
import hashlib

from django.conf import settings
from django.core.cache import cache
from django.db.models.signals import post_save, post_delete

from treemap.models import Plot, ITreeCodeOverride

# Cache the results of plot counts and tree ecobenefit summary requests.
#
# Plot key is count/plots/<url_name>/<geo_rev>/<filter_hash>
# Eco key is eco/trees/<url_name>/<eco_rev>/<filter_hash>
#
# In the case of ecobenefit summary requests from searches:
#
# Plot key is count/plots/<url_name>/<universal_rev>/<filter_hash>
# Eco key is eco/trees/<url_name>/<universal_rev>/<filter_hash>

# Entries will be neither numerous nor large, so let them live for a month
_TIMEOUT = 60 * 60 * 24 * 30


def get_cached_benefits(class_name, filter, compute_value):
    prefix = 'eco/%s' % class_name
    return _get_or_compute(prefix, filter, compute_value)


def get_cached_plot_count(filter):
    prefix = 'count/Plot'
    compute_value = lambda: filter.get_object_count(Plot)

    return _get_or_compute(prefix, filter, compute_value)


def _get_or_compute(prefix, filter, compute_value):
    if not settings.USE_ECO_CACHE:
        value = compute_value()
    else:
        key = _get_key(prefix, filter)
        value = cache.get(key)
        if value is None:
            value = compute_value()
            cache.set(key, value, _TIMEOUT)
    return value


def _get_key(prefix, filter):
    if filter and (filter.filterstr or filter.displaystr):
        # Example of why eco_rev is insufficient when a filter is active:
        # You filter for only trees taller than 30 ft. We compute and cache
        # benefits for your 25 tall trees. Now you update the height field of
        # a tree from 28 to 32 ft. That doesn't change the eco_rev, so we
        # incorrectly display the cached value instead of recomputing eco
        # for your now 26 tall trees. Your update does change the
        # universal_rev however, so using that in the cache key solves the
        # problem.
        version = filter.instance.universal_rev
    elif prefix == 'eco/Plot':
        version = filter.instance.eco_rev
    elif prefix == 'count/Plot':
        version = filter.instance.geo_rev
    else:
        # We are computing benefits for features other than trees
        version = filter.instance.universal_rev

    filter_key = '%s/%s' % (filter.filterstr, filter.displaystr)
    # Explicitly calling `encode()` ensures that the presence of a
    # unicode symbol in the filter string will not raise a
    # UnicodeEncodeError exception when calling `md5()`
    filter_hash = hashlib.md5(filter_key.encode('utf-8')).hexdigest()
    key = "%s/%s/%s/%s" % (prefix,
                           filter.instance.url_name,
                           version,
                           filter_hash)
    return key


# ----------------------------------------------------------------
# The ecoservice keeps a cache of i-Tree code overrides.
# Store a cache buster in Redis, and keep a local copy.
<<<<<<< HEAD
# If the local copy is stale, invalidate the ecoservice cache.
=======
# If the local copy is stale, invalidate the cache of the local ecoservice.
>>>>>>> 45add131

_ITREE_CODE_OVERRIDE_REV_KEY = 'itree_code_override_rev'
my_itree_code_override_rev = None


<<<<<<< HEAD
def _init_ecoservice_cache_handling():
    global my_itree_code_override_rev
    my_itree_code_override_rev = _get_cached_rev()

    post_save.connect(_increment_itree_code_override_rev,
                      sender=ITreeCodeOverride)
    post_delete.connect(_increment_itree_code_override_rev,
                        sender=ITreeCodeOverride)


def _get_cached_rev():
    cached_rev = cache.get(_ITREE_CODE_OVERRIDE_REV_KEY)
    if not cached_rev:
        timeout = 60 * 60 * 24 * 365 * 10  # 10 years
        cache.set(_ITREE_CODE_OVERRIDE_REV_KEY, 1, timeout)
    return cached_rev


def _increment_itree_code_override_rev(*args, **kwargs):
    # This line added only for tests, where the cache key may not have been
    # created. Redis incr() creates the key if absent, but django_redis
    # doesn't because it's a Django cache backend. (Explained in this issue
    # from a different Django Redis cache backend -
    # https://github.com/sebleier/django-redis-cache/issues/113)
    _get_cached_rev()

=======
def _increment_itree_code_override_rev(*args, **kwargs):
    _init_if_needed()
>>>>>>> 45add131
    cache.incr(_ITREE_CODE_OVERRIDE_REV_KEY)


def invalidate_ecoservice_cache_if_stale():
    from treemap import ecobackend
    global my_itree_code_override_rev
<<<<<<< HEAD
    cached_rev = cache.get(_ITREE_CODE_OVERRIDE_REV_KEY)
=======

    cached_rev = _init_if_needed()

>>>>>>> 45add131
    if my_itree_code_override_rev != cached_rev:
        __, err = ecobackend.json_benefits_call('invalidate_cache', {})
        if err:
            raise Exception('Failed to invalidate ecoservice cache')
        my_itree_code_override_rev = cached_rev
<<<<<<< HEAD
    return cached_rev


_init_ecoservice_cache_handling()
=======


def _init_if_needed():
    global my_itree_code_override_rev

    cached_rev = cache.get(_ITREE_CODE_OVERRIDE_REV_KEY)
    if cached_rev is None:
        timeout = 60 * 60 * 24 * 365 * 10  # 10 years
        cache.set(_ITREE_CODE_OVERRIDE_REV_KEY, 1, timeout)
        cached_rev = 1

    if my_itree_code_override_rev is None:
        my_itree_code_override_rev = cached_rev

    return cached_rev


post_save.connect(_increment_itree_code_override_rev, sender=ITreeCodeOverride)
post_delete.connect(_increment_itree_code_override_rev,
                    sender=ITreeCodeOverride)
>>>>>>> 45add131
<|MERGE_RESOLUTION|>--- conflicted
+++ resolved
@@ -82,71 +82,28 @@
 # ----------------------------------------------------------------
 # The ecoservice keeps a cache of i-Tree code overrides.
 # Store a cache buster in Redis, and keep a local copy.
-<<<<<<< HEAD
-# If the local copy is stale, invalidate the ecoservice cache.
-=======
 # If the local copy is stale, invalidate the cache of the local ecoservice.
->>>>>>> 45add131
 
 _ITREE_CODE_OVERRIDE_REV_KEY = 'itree_code_override_rev'
 my_itree_code_override_rev = None
 
 
-<<<<<<< HEAD
-def _init_ecoservice_cache_handling():
-    global my_itree_code_override_rev
-    my_itree_code_override_rev = _get_cached_rev()
-
-    post_save.connect(_increment_itree_code_override_rev,
-                      sender=ITreeCodeOverride)
-    post_delete.connect(_increment_itree_code_override_rev,
-                        sender=ITreeCodeOverride)
-
-
-def _get_cached_rev():
-    cached_rev = cache.get(_ITREE_CODE_OVERRIDE_REV_KEY)
-    if not cached_rev:
-        timeout = 60 * 60 * 24 * 365 * 10  # 10 years
-        cache.set(_ITREE_CODE_OVERRIDE_REV_KEY, 1, timeout)
-    return cached_rev
-
-
-def _increment_itree_code_override_rev(*args, **kwargs):
-    # This line added only for tests, where the cache key may not have been
-    # created. Redis incr() creates the key if absent, but django_redis
-    # doesn't because it's a Django cache backend. (Explained in this issue
-    # from a different Django Redis cache backend -
-    # https://github.com/sebleier/django-redis-cache/issues/113)
-    _get_cached_rev()
-
-=======
 def _increment_itree_code_override_rev(*args, **kwargs):
     _init_if_needed()
->>>>>>> 45add131
     cache.incr(_ITREE_CODE_OVERRIDE_REV_KEY)
 
 
 def invalidate_ecoservice_cache_if_stale():
     from treemap import ecobackend
     global my_itree_code_override_rev
-<<<<<<< HEAD
-    cached_rev = cache.get(_ITREE_CODE_OVERRIDE_REV_KEY)
-=======
 
     cached_rev = _init_if_needed()
 
->>>>>>> 45add131
     if my_itree_code_override_rev != cached_rev:
         __, err = ecobackend.json_benefits_call('invalidate_cache', {})
         if err:
             raise Exception('Failed to invalidate ecoservice cache')
         my_itree_code_override_rev = cached_rev
-<<<<<<< HEAD
-    return cached_rev
-
-
-_init_ecoservice_cache_handling()
-=======
 
 
 def _init_if_needed():
@@ -166,5 +123,4 @@
 
 post_save.connect(_increment_itree_code_override_rev, sender=ITreeCodeOverride)
 post_delete.connect(_increment_itree_code_override_rev,
-                    sender=ITreeCodeOverride)
->>>>>>> 45add131
+                    sender=ITreeCodeOverride)