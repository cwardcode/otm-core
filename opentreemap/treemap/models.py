# -*- coding: utf-8 -*-


import hashlib
import re
from copy import copy

from django.conf import settings
from django.contrib.gis.geos import Point, MultiPolygon
from django.core.mail import send_mail
from django.core.exceptions import (ValidationError, MultipleObjectsReturned,
                                    ObjectDoesNotExist)
from django.core import validators
from django.http import Http404
from django.contrib.gis.db import models
from django.contrib.gis.measure import D
from django.db import IntegrityError, transaction
from django.db.models.signals import post_save, post_delete
from django.utils import timezone
from django.utils.translation import ugettext_lazy as _
from django.contrib.auth.models import (UserManager, AbstractBaseUser,
                                        PermissionsMixin)
from django.template.loader import get_template
from tagging.registry import register

# these are all built-in directly to Django
from django.db.models import Manager as GeoManager

from treemap.species.codes import ITREE_REGIONS, get_itree_code
from treemap.audit import Auditable, Role, Dictable, Audit, PendingAuditable
# Import this even though it's not referenced, so Django can find it
from treemap.audit import UserTrackable, FieldPermission  # NOQA
from treemap.util import leaf_models_of_class, to_object_name
from treemap.decorators import classproperty
from treemap.images import save_uploaded_image
from treemap.units import Convertible
from treemap.udf import UDFModel
from treemap.instance import Instance
from treemap.lib.object_caches import invalidate_adjuncts


def _action_format_string_for_location(action):
    """A helper that allows multiple auditable models to return the
    same action format string for a field value that should be displayed
    as a location"""
    lang = {
        Audit.Type.Insert: _('set the location'),
        Audit.Type.Update: _('updated the location'),
        Audit.Type.Delete: _('deleted the location'),
        Audit.Type.PendingApprove: _('approved an edit of the location'),
        Audit.Type.PendingReject: _('rejected an edit of the location')
    }
    return lang[action]


def _action_format_string_for_readonly(action, readonly):
    """A helper that allows multiple auditable models to return the
    the state of a readonly boolean"""
    if readonly:
        value = _("read only")
    else:
        value = _("editable")
    lang = {
        Audit.Type.Insert: _('made the tree %(value)s'),
        Audit.Type.Update: _('made the tree %(value)s'),
        Audit.Type.Delete: _('made the tree %(value)s'),
        Audit.Type.PendingApprove: _('approved making the tree %(value)s'),
        Audit.Type.PendingReject: _('approved making the tree %(value)s')
    }
    return lang[action] % {'value': value}


class StaticPage(models.Model):
    instance = models.ForeignKey(Instance, on_delete=models.CASCADE)
    name = models.CharField(max_length=100)
    content = models.TextField()

    DEFAULT_CONTENT = {
        'resources': 'treemap/partials/Resources.html',
        'about': 'treemap/partials/About.html',
        'faq': 'treemap/partials/FAQ.html'
    }

    @staticmethod
    def built_in_names():
        return ['Resources', 'FAQ', 'About', 'Partners']

    @staticmethod
    def get_or_new(instance, page_name, only_create_built_ins=True):
        '''
        If static page exists, return it;
        otherwise construct one (without saving).
        Make sure the returned object's name is cased correctly
        if it matches an existing object name or built-in name.
        '''
        try:
            static_page = StaticPage.objects.get(name__iexact=page_name,
                                                 instance=instance)
        except StaticPage.DoesNotExist:
            built_in_name = StaticPage._get_built_in_name(page_name)
            if built_in_name:
                page_name = built_in_name
            elif only_create_built_ins:
                raise Http404('Static page does not exist')

            if page_name.lower() in StaticPage.DEFAULT_CONTENT:
                template = get_template(
                    StaticPage.DEFAULT_CONTENT[page_name.lower()])
                content = template.render()
            else:
                content = 'There is no content for this page yet.'

            static_page = StaticPage(instance=instance, name=page_name,
                                     content=content)
        return static_page

    @staticmethod
    def _get_built_in_name(page_name):
        page_name_lower = page_name.lower()
        for name in StaticPage.built_in_names():
            if page_name_lower == name.lower():
                return name
        return None

    def __str__(self):
        return self.name


class BenefitCurrencyConversion(Dictable, models.Model):
    """
    These conversion factors are used to convert a unit of benefit
    into a currency unit.

    While there is currently a 1-to-1 relationship between a given
    benefit currency conversion and an instance, this provides an
    easy way to note that there is no conversion available (setting
    the FK to None). It also provides a mechanism for naming different
    conversions or working with geography in the future
    """

    """
    Symbol to display ($,£, etc)
    """
    currency_symbol = models.CharField(max_length=5)

    # Energy conversions
    electricity_kwh_to_currency = models.FloatField()
    natural_gas_kbtu_to_currency = models.FloatField()
    # Stormwater conversions
    h20_gal_to_currency = models.FloatField()
    # CO₂ conversions
    co2_lb_to_currency = models.FloatField()
    # Air quality conversions
    o3_lb_to_currency = models.FloatField()
    nox_lb_to_currency = models.FloatField()
    pm10_lb_to_currency = models.FloatField()
    sox_lb_to_currency = models.FloatField()
    voc_lb_to_currency = models.FloatField()

    def clean(self):
        errors = {}

        if len(self.currency_symbol) > 4:
            errors['currency_symbol'] = _(
                'Symbol is too long')

        positive_fields = ['electricity_kwh_to_currency',
                           'natural_gas_kbtu_to_currency',
                           'h20_gal_to_currency',
                           'co2_lb_to_currency',
                           'o3_lb_to_currency',
                           'nox_lb_to_currency',
                           'pm10_lb_to_currency',
                           'sox_lb_to_currency',
                           'voc_lb_to_currency']

        for field in positive_fields:
            value = getattr(self, field)
            try:
                value = float(value or '')
                if value < 0:
                    errors[field] = [_('Values must be not be negative')]
            except ValueError:
                pass

        if errors:
            raise ValidationError(errors)

    def save(self, *args, **kwargs):
        self.full_clean()

        super(BenefitCurrencyConversion, self).save(*args, **kwargs)

    def get_factor_conversions_config(self):
        return {
            'electricity': self.electricity_kwh_to_currency,
            'natural_gas': self.natural_gas_kbtu_to_currency,
            'hydro_interception': self.h20_gal_to_currency,
            'co2_sequestered': self.co2_lb_to_currency,
            'co2_avoided': self.co2_lb_to_currency,
            'co2_storage': self.co2_lb_to_currency,
            'aq_ozone_dep': self.o3_lb_to_currency,
            'aq_nox_dep': self.nox_lb_to_currency,
            'aq_nox_avoided': self.nox_lb_to_currency,
            'aq_pm10_dep': self.pm10_lb_to_currency,
            'aq_sox_dep': self.sox_lb_to_currency,
            'aq_sox_avoided': self.sox_lb_to_currency,
            'aq_voc_avoided': self.voc_lb_to_currency
            # TODO It is unclear if the 'bvoc' factor uses the 'VOC' costs
            # Leaving it alone for now, as it seems better to incorrectly have
            # lower eco-benefit money saved than higher.
        }

    @classmethod
    def get_default_for_instance(cls, instance):
        """
        Returns a new BenefitCurrencyConversion for the instance's (first)
        i-Tree region. The instance must have bounds for this to work.
        """
        regions_covered = instance.itree_regions()

        if len(regions_covered) == 0:
            return None

        region_code = regions_covered[0].code

        return cls.get_default_for_region(region_code)

    @classmethod
    def get_default_for_region(cls, region_code):
        """
        Returns a new BenefitCurrencyConversion for the given i-Tree region
        """
        config = ITREE_REGIONS.get(region_code, {})\
                              .get('currency_conversion')
        if config:
            benefits_conversion = cls()
            benefits_conversion.currency_symbol = '$'
            for field, conversion in config.items():
                setattr(benefits_conversion, field, conversion)
            return benefits_conversion
        else:
            return None


# This is copy and pasted with syntax mods from the source for `AbstractUser`
# from the django source code, which is suboptimal. This was done because you
# can't have your cake and eat it too: inheriting AbstractUser but modifying
# one of the core fields.
#
# This code caused failures in gunicorn but not django runserver or tests:
#
# # dynamically modify User.email to be unique, instead of
# # inheriting and overriding AbstractBaseUser and PermissionMixin
# email_field, __, __, __ = User._meta.get_field_by_name('email')
# email_field._unique = True
#
# TODO: Fix this abstraction, and/or prune out parts of this class that
# are not needed, and merge with the User class.
#
# see the following code sample for the original `AbstractUser` source
# https://raw.github.com/django/django/53c7d66869636a6cf2b8c03c4de01ddff16f9892/django/contrib/auth/models.py  # NOQA
class AbstractUniqueEmailUser(AbstractBaseUser, PermissionsMixin):
    """
    An abstract base class implementing a fully featured User model with
    admin-compliant permissions.

    Username, password and email are required. Other fields are optional.
    """
    username = models.CharField(
        _('username'), max_length=30, unique=True,
        help_text=_(
            'Required. 30 characters or fewer. Letters, numbers and '
            '@/./+/-/_ characters'),
        validators=[
            validators.RegexValidator(
                re.compile('^[\w.@+-]+$'),
                _('Enter a valid username.'), 'invalid')
        ])
    email = models.EmailField(_('email address'), blank=True, unique=True)
    is_staff = models.BooleanField(
        _('staff status'), default=False,
        help_text=_('Designates whether the user can log into this admin '
                    'site.'))
    is_active = models.BooleanField(
        _('active'), default=True,
        help_text=_('Designates whether this user should be treated as '
                    'active. Unselect this instead of deleting accounts.'))
    date_joined = models.DateTimeField(_('date joined'),
                                       default=timezone.now)

    objects = UserManager()

    USERNAME_FIELD = 'username'
    REQUIRED_FIELDS = ['email']

    class Meta:
        verbose_name = _('user')
        verbose_name_plural = _('users')
        abstract = True

    def get_full_name(self):
        """
        Returns the first_name plus the last_name, with a space in between.
        """
        full_name = '%s %s' % (self.get_first_name(), self.get_last_name())
        return full_name.strip()

    def get_short_name(self):
        "Returns the short name for the user."
        return self.get_first_name()

    def email_user(self, subject, message, from_email=None, **kwargs):
        """
        Sends an email to this User.
        """
        send_mail(subject, message, from_email, [self.email], **kwargs)


class User(AbstractUniqueEmailUser, Auditable):
    _system_user = None

    photo = models.ImageField(upload_to='users', null=True, blank=True)
    thumbnail = models.ImageField(upload_to='users', null=True, blank=True)
    first_name = models.CharField(
        _('first name'), max_length=30, default='', blank=True)
    last_name = models.CharField(
        _('last name'), max_length=30, default='', blank=True)
    organization = models.CharField(max_length=255, default='', blank=True)

    make_info_public = models.BooleanField(default=False)
    allow_email_contact = models.BooleanField(default=False)

    def __init__(self, *args, **kwargs):
        super(User, self).__init__(*args, **kwargs)

        self.populate_previous_state()

    @classmethod
    def system_user(clazz):
        if not User._system_user:
            try:
                User._system_user = User.objects.get(
                    pk=settings.SYSTEM_USER_ID)

            except User.DoesNotExist:
                raise User.DoesNotExist('System user does not exist. You may '
                                        'want to run '
                                        '`manage.py create_system_user`')

        return User._system_user

    @property
    def created(self):
        try:
            return Audit.objects.filter(instance=None,
                                        model='User',
                                        model_id=self.pk)\
                                .order_by('created')[0]\
                                .created
        except IndexError:
            # A user has no audit records?
            return None

    @property
    def email_hash(self):
        return hashlib.sha512(self.email.encode()).hexdigest()

    def dict(self):
        return {'id': self.pk,
                'username': self.username}

    def get_first_name(self):
        return self.first_name if self.make_info_public else ''

    def get_last_name(self):
        return self.last_name if self.make_info_public else ''

    def get_organization(self):
        return self.organization if self.make_info_public else ''

    def get_instance_user(self, instance):
        try:
            return InstanceUser.objects.get(user=self, instance=instance)
        except InstanceUser.DoesNotExist:
            return None
        except MultipleObjectsReturned:
            msg = ("User '%s' found more than once in instance '%s'"
                   % (self, instance))
            raise IntegrityError(msg)

    def get_effective_instance_user(self, instance):
        if instance is None:
            return None

        instance_user = self.get_instance_user(instance)
        # If the user has no instance user yet, we need to provide a default so
        # that template filters can determine whether that user can perform an
        # action that will make them into an instance user
        if (instance_user is None and
           instance.feature_enabled('auto_add_instance_user')):
            return InstanceUser(user=self,
                                instance=instance,
                                role=instance.default_role)
        else:
            return instance_user

    def get_role(self, instance):
        iuser = self.get_instance_user(instance)
        role = iuser.role if iuser else instance.default_role
        return role

    def get_reputation(self, instance):
        iuser = self.get_instance_user(instance)
        reputation = iuser.reputation if iuser else 0
        return reputation

    def clean(self):
        super(User, self).clean()

        if re.search('\\s', self.username):
            raise ValidationError(_('Cannot have spaces in a username'))

    def save_with_user(self, user, *args, **kwargs):
        self.full_clean()
        self.email = self.email.lower()
        super(User, self).save_with_user(user, *args, **kwargs)

    def save(self, *args, **kwargs):
        system_user = User.system_user()
        self.save_with_user(system_user, *args, **kwargs)


class Species(PendingAuditable, models.Model):
    """
    http://plants.usda.gov/adv_search.html
    """

    DEFAULT_MAX_DIAMETER = 200
    DEFAULT_MAX_HEIGHT = 800

    # Base required info
    instance = models.ForeignKey(Instance, on_delete=models.CASCADE)
    # ``otm_code`` is the key used to link this instance
    # species row to a cannonical species. An otm_code
    # is usually the USDA code, but this is not guaranteed.
    otm_code = models.CharField(max_length=255)
    common_name = models.CharField(max_length=255, verbose_name='Common Name')
    genus = models.CharField(max_length=255, verbose_name='Genus')
    species = models.CharField(max_length=255, blank=True,
                               verbose_name='Species')
    cultivar = models.CharField(max_length=255, blank=True,
                                verbose_name='Cultivar')
    other_part_of_name = models.CharField(max_length=255, blank=True,
                                          verbose_name='Other Part of Name')

    # From original OTM (some renamed) ###
    is_native = models.NullBooleanField(verbose_name='Native to Region')
    flowering_period = models.CharField(max_length=255, blank=True,
                                        verbose_name='Flowering Period')
    fruit_or_nut_period = models.CharField(max_length=255, blank=True,
                                           verbose_name='Fruit or Nut Period')
    fall_conspicuous = models.NullBooleanField(verbose_name='Fall Conspicuous')
    flower_conspicuous = models.NullBooleanField(
        verbose_name='Flower Conspicuous')
    palatable_human = models.NullBooleanField(verbose_name='Edible')
    has_wildlife_value = models.NullBooleanField(
        verbose_name='Has Wildlife Value')
    fact_sheet_url = models.URLField(max_length=255, blank=True,
                                     verbose_name='Fact Sheet URL')
    plant_guide_url = models.URLField(max_length=255, blank=True,
                                      verbose_name='Plant Guide URL')

    # Used for validation
    max_diameter = models.IntegerField(default=DEFAULT_MAX_DIAMETER,
                                       verbose_name='Max Diameter')
    max_height = models.IntegerField(default=DEFAULT_MAX_HEIGHT,
                                     verbose_name='Max Height')

    # Included for the sake of cache busting
    updated_at = models.DateTimeField(  # TODO: remove null=True
        null=True, auto_now=True, editable=False, db_index=True)

    objects = GeoManager()

    def __init__(self, *args, **kwargs):
        super(Species, self).__init__(*args, **kwargs)
        self.populate_previous_state()

    @property
    def display_name(self):
        return "%s [%s]" % (self.common_name, self.scientific_name)

    @classmethod
    def get_scientific_name(clz, genus, species, cultivar, other_part_of_name):
        name = genus
        if species:
            name += " " + species
        if other_part_of_name:
            name += " " + other_part_of_name
        if cultivar:
            name += " '%s'" % cultivar
        return name

    @property
    def scientific_name(self):
        return Species.get_scientific_name(
            self.genus, self.species, self.cultivar, self.other_part_of_name)

    def dict(self):
        props = self.as_dict()
        props['scientific_name'] = self.scientific_name

        return props

    @classmethod
    def get_by_code(cls, instance, otm_code, region_code):
        """
        Get a Species with the specified otm_code in the specified instance. If
        a matching Species does not exists, attempt to find and
        ITreeCodeOverride that has a itree_code matching the specified otm_code
        in the specified region.
        """
        species = Species.objects.filter(instance=instance, otm_code=otm_code)
        if species.exists():
            return species[0]
        else:
            species_ids = \
                Species.objects.filter(instance=instance).values('pk')
            region = ITreeRegion.objects.get(code=region_code)
            itree_code = get_itree_code(region_code, otm_code)
            overrides = ITreeCodeOverride.objects.filter(
                itree_code=itree_code,
                region=region,
                instance_species_id__in=species_ids)
            if overrides.exists():
                return overrides[0].instance_species
            else:
                return None

    def get_itree_code(self, region_code=None):
        if not region_code:
            regions = self.instance.itree_regions()
            if len(regions) == 1:
                region_code = regions[0].code
            else:
                return None
        override = ITreeCodeOverride.objects.filter(
            instance_species=self,
            region=ITreeRegion.objects.get(code=region_code),
            )
        if override.exists():
            return override[0].itree_code
        else:
            return get_itree_code(region_code, self.otm_code)

    def __str__(self):
        return self.display_name

    class Meta:
        verbose_name = "Species"
        verbose_name_plural = "Species"
        unique_together = ('instance', 'common_name', 'genus', 'species',
                           'cultivar', 'other_part_of_name',)


class InstanceUser(Auditable, models.Model):
    instance = models.ForeignKey(Instance, on_delete=models.CASCADE)
    user = models.ForeignKey(User, on_delete=models.CASCADE)
    role = models.ForeignKey(Role, on_delete=models.CASCADE)
    reputation = models.IntegerField(default=0)
    admin = models.BooleanField(default=False)
    last_seen = models.DateField(null=True, blank=True)

    def __init__(self, *args, **kwargs):
        super(InstanceUser, self).__init__(*args, **kwargs)
        self._do_not_track |= self.do_not_track

        self.populate_previous_state()

    class Meta:
        unique_together = ('instance', 'user',)

    def save_with_user(self, user, *args, **kwargs):
        self.full_clean()
        super(InstanceUser, self).save_with_user(user, *args, **kwargs)

    def save(self, *args, **kwargs):
        system_user = User.system_user()
        self.save_with_user(system_user, *args, **kwargs)

    @classproperty
    def do_not_track(cls):
        return Auditable.do_not_track | {'last_seen'}

    def __str__(self):
        # protect against not being logged in
        username = ''
        if getattr(self, 'user', None) is not None:
            username = self.user.get_username() + '/'
        if not username and not self.instance.name:
            return ''
        return '%s %s' % (username, self.instance.name)

post_save.connect(invalidate_adjuncts, sender=InstanceUser)
post_delete.connect(invalidate_adjuncts, sender=InstanceUser)


# UDFModel overrides implementations of methods in
# authorizable and auditable, thus needs to be inherited
# before PendingAuditable.
class MapFeature(Convertible, UDFModel, PendingAuditable):
    "Superclass for map feature subclasses like Plot, RainBarrel, etc."
    instance = models.ForeignKey(Instance, on_delete=models.CASCADE)
    geom = models.PointField(srid=3857, db_column='the_geom_webmercator')

    address_street = models.CharField(max_length=255, blank=True, null=True,
                                      verbose_name=_("Address"))
    address_city = models.CharField(max_length=255, blank=True, null=True,
                                    verbose_name=_("City"))
    address_zip = models.CharField(max_length=30, blank=True, null=True,
                                   verbose_name=_("Postal Code"))

    readonly = models.BooleanField(default=False)

    # Although this can be retrieved with a MAX() query on the audit
    # table, we store a "cached" value here to keep filtering easy and
    # efficient.
    updated_at = models.DateTimeField(default=timezone.now,
                                      verbose_name=_("Last Updated"))
    updated_by = models.ForeignKey(User, on_delete=models.CASCADE, null=True, blank=True,
                                   verbose_name=_("Last Updated By"))

    objects = GeoManager()

    # subclass responsibilities
    area_field_name = None
    is_editable = None

    # When querying MapFeatures (as opposed to querying a subclass like Plot),
    # we get a heterogenous collection (some Plots, some RainBarrels, etc.).
    # The feature_type attribute tells us the type of each object.

    feature_type = models.CharField(max_length=255)

    hide_at_zoom = models.IntegerField(
        null=True, blank=True, default=None, db_index=True)

    users_can_delete_own_creations = True

    @classproperty
    def always_writable(cls):
        # `hide_at_zoom` and `geom` never need to be checked.
        # If we ever implement the ability to lock down a model instance,
        # `readonly` should be removed from this list.
        return PendingAuditable.always_writable | {
            'hide_at_zoom', 'geom', 'readonly'}

    def __init__(self, *args, **kwargs):
        super(MapFeature, self).__init__(*args, **kwargs)
        if self.feature_type == '':
            self.feature_type = self.map_feature_type
        self._do_not_track |= self.do_not_track

        self.populate_previous_state()

    @classproperty
    def do_not_track(cls):
        return PendingAuditable.do_not_track | UDFModel.do_not_track | {
            'feature_type', 'mapfeature_ptr', 'hide_at_zoom'}

    @property
    def _is_generic(self):
        return self.__class__.__name__ == 'MapFeature'

    @classproperty
    def geom_field_name(cls):
        return "%s.geom" % to_object_name(cls.map_feature_type)

    @property
    def latlon(self):
        latlon = Point(self.geom.x, self.geom.y, srid=3857)
        latlon.transform(4326)
        return latlon

    @property
    def is_plot(self):
        return getattr(self, 'feature_type', None) == 'Plot'

    def update_updated_fields(self, user):
        """Changing a child object of a map feature (tree, photo,
        etc.) demands that we update the updated_at field on the
        parent map_feature, however there is likely code throughout
        the application that saves updates to a child object without
        calling save on the parent MapFeature. This method intended to
        by called in the save method of those child objects."""
        self.updated_at = timezone.now()
        self.updated_by = user
        MapFeature.objects.filter(pk=self.pk).update(
            updated_at=self.updated_at, updated_by=user)

    def save_with_user(self, user, *args, **kwargs):
        self.full_clean_with_user(user)

        if self._is_generic:
            raise Exception(
                'Never save a MapFeature -- only save a MapFeature subclass')

        self.updated_at = timezone.now()
        self.updated_by = user
        super(MapFeature, self).save_with_user(user, *args, **kwargs)

    def clean(self):
        super(MapFeature, self).clean()

        if self.geom is None:
            raise ValidationError({
                "geom": [_("Feature location is not specified")]})
        if not self.instance.bounds.geom.contains(self.geom):
            raise ValidationError({
                "geom": [
                    _(
                        "%(model)s must be created inside the map boundaries")
                    % {'model': self.terminology(self.instance)['plural']}]
            })

    def delete_with_user(self, user, *args, **kwargs):
        self.instance.update_revs('geo_rev', 'eco_rev', 'universal_rev')
        super(MapFeature, self).delete_with_user(user, *args, **kwargs)

    def photos(self):
        return self.mapfeaturephoto_set.order_by('-created_at')

    def add_photo(self, image, user):
        photo = MapFeaturePhoto(map_feature=self, instance=self.instance)
        photo.set_image(image)
        photo.save_with_user(user)
        return photo

    @classproperty
    def map_feature_type(cls):
        # Map feature type defaults to subclass name (e.g. 'Plot').
        # Subclasses can override it if they want something different.
        # (But note that the value gets stored in the database, so should not
        # be changed for a subclass once objects have been saved.)
        return cls.__name__

    @classmethod
    def subclass_dict(cls):
        return {C.map_feature_type: C
                for C in leaf_models_of_class(MapFeature)}

    @classmethod
    def has_subclass(cls, type):
        return type in cls.subclass_dict()

    @classmethod
    def get_subclass(cls, type):
        try:
            return cls.subclass_dict()[type]
        except KeyError as e:
            raise ValidationError('Map feature type %s not found' % e)

    @classmethod
    def get_config(cls, instance):
        """
        Get configuration properties for this map feature type on the
        specified instance.

        Note that the map feature config is assumed to be flat.
        """
        config = copy(getattr(cls, 'default_config', {}))
        overrides = instance.map_feature_config.get(cls.__name__, {})
        config.update(overrides)
        return config

    @classmethod
    def set_config_property(cls, instance, key, value, save=True):
        """
        Set a configuration property for this map feature type on the
        specified instance.
        """
        config = instance.map_feature_config
        class_name = cls.__name__
        if class_name not in config:
            config[class_name] = {}
        config[class_name][key] = value
        instance.map_feature_config = config
        if save:
            instance.save()

    @property
    def address_full(self):
        components = []
        if self.address_street:
            components.append(self.address_street)
        if self.address_city:
            components.append(self.address_city)
        if self.address_zip:
            components.append(self.address_zip)
        return ', '.join(components)

    @classmethod
    def action_format_string_for_audit(clz, audit):
        if audit.field in set(['geom', 'readonly']):
            if audit.field == 'geom':
                return _action_format_string_for_location(audit.action)
            else:  # field == 'readonly'
                return _action_format_string_for_readonly(
                    audit.action,
                    audit.clean_current_value)
        else:
            return super(MapFeature, clz).action_format_string_for_audit(audit)

    @property
    def hash(self):
        string_to_hash = super(MapFeature, self).hash

        if self.is_plot:
            # The hash for a plot includes the hash for its trees
            tree_hashes = [t.hash for t in self.plot.tree_set.all()]
            string_to_hash += "," + ",".join(tree_hashes)

        # Need to include nearby features in the hash, as they are in the
        # detail sidebar & popup.
        for feature in self.nearby_map_features():
            string_to_hash += "," + str(feature.pk)

        return hashlib.md5(string_to_hash.encode()).hexdigest()

    def title(self):
        # Cast allows the map feature subclass to handle generating
        # the display name
        feature = self.cast_to_subtype()

        if feature.is_plot:
            tree = feature.current_tree()
            if tree:
                if tree.species:
                    title = tree.species.common_name
                else:
                    title = _("Missing Species")
            else:
                title = _("Empty Planting Site")
        else:
            title = feature.display_name(self.instance)

        return title

    def contained_plots(self):
        if self.area_field_name is not None:
            plots = Plot.objects \
                .filter(instance=self.instance) \
                .filter(geom__within=getattr(self, self.area_field_name)) \
                .prefetch_related('tree_set', 'tree_set__species')

            def key_sort(plot):
                tree = plot.current_tree()
                if tree is None:
                    return (0, None)
                if tree.species is None:
                    return (1, None)
                return (2, tree.species.common_name)

            return sorted(plots, key=key_sort)

        return None

    def cast_to_subtype(self):
        """
        Return the concrete subclass instance. For example, if self is
        a MapFeature with subtype Plot, return self.plot
        """
        if type(self) is not MapFeature:
            # This shouldn't really ever happen, but there's no point trying to
            # cast a subclass to itself
            return self

        ft = self.feature_type
        if hasattr(self, ft.lower()):
            return getattr(self, ft.lower())
        else:
            return getattr(self.polygonalmapfeature, ft.lower())

    def safe_get_current_tree(self):
        if hasattr(self, 'current_tree'):
            return self.current_tree()
        else:
            return None

    def nearby_map_features(self, distance_in_meters=None):
        if distance_in_meters is None:
            distance_in_meters = settings.NEARBY_TREE_DISTANCE

        distance_filter = MapFeature.objects.filter(
            geom__distance_lte=(self.geom, D(m=distance_in_meters)))

        return distance_filter\
            .filter(instance=self.instance)\
            .exclude(pk=self.pk)

    def __str__(self):
        geom = getattr(self, 'geom', None)
        x = geom and geom.x or '?'
        y = geom and geom.y or '?'

        address = getattr(self, 'address_street', "Address Unknown")
        feature_type = getattr(self, 'feature_type', "Type Unknown")
        if not feature_type and not address and not x and not y:
            return ''
        text = "%s (%s, %s) %s" % (feature_type, x, y, address)
        return text

    @classproperty
    def _terminology(cls):
        return {'singular': cls.__name__}

    @classproperty
    def benefits(cls):
        from treemap.ecobenefits import CountOnlyBenefitCalculator
        return CountOnlyBenefitCalculator(cls)

    @property
    def itree_region(self):
        regions = self.instance.itree_regions(geometry__contains=self.geom)
        if regions:
            return regions[0]
        else:
            return ITreeRegionInMemory(None)


class ValidationMixin(object):
    def validate_positive_nullable_float_field(
            self, field_name, max_value=None, zero_ok=False):

        if getattr(self, field_name) is not None:
            pretty_field_name = field_name.replace('_', ' ')

            def error(message):
                return ValidationError({field_name: [
                    message % {'field_name': pretty_field_name}]})

            try:
                # The value could be a string at this point so we
                # cast to make sure we are comparing two numeric values
                new_value = float(getattr(self, field_name))
            except ValueError:
                raise error(_('The %(field_name)s must be a decimal number'))

            if zero_ok:
                if new_value < 0:
                    raise error(_(
                        'The %(field_name)s must be zero or greater'))
            else:
                if new_value <= 0:
                    raise error(_(
                        'The %(field_name)s must be greater than zero'))

            if max_value is not None:
                if new_value > max_value:
                    raise error(_('The %(field_name)s is too large'))


# TODO:
# Exclusion Zones
# Proximity validation
# authorizable and auditable, thus needs to be inherited first
class Plot(MapFeature, ValidationMixin):
    width = models.FloatField(null=True, blank=True,
                              verbose_name=_("Planting Site Width"))
    length = models.FloatField(null=True, blank=True,
                               verbose_name=_("Planting Site Length"))

    owner_orig_id = models.CharField(max_length=255, null=True, blank=True,
                                     verbose_name=_("Custom ID"))

    objects = GeoManager()
    is_editable = True

    _terminology = {'singular': _('Planting Site'),
                    'plural': _('Planting Sites')}

    search_settings = {
        'owner_orig_id': {'search_type': 'IS'}
    }

    udf_settings = {
        'Stewardship': {
            'iscollection': True,
            'range_field_key': 'Date',
            'action_field_key': 'Action',
            'action_verb': _('that have been'),
            'defaults': [
                {'name': 'Action',
                 'choices': ['Enlarged',
                             'Changed to Include a Guard',
                             'Changed to Remove a Guard',
                             'Filled with Herbaceous Plantings'],
                 'type': 'choice'},
                {'type': 'date',
                 'name': 'Date'}],
        },
        'Alerts': {
            'iscollection': True,
            'warning_message': _(
                "Marking a planting site with an alert does not serve as a "
                "way to report problems with that site. If you have any "
                "emergency concerns, please contact facilities directly."),
            'range_field_key': 'Date Noticed',
            'action_field_key': 'Action Needed',
            'action_verb': _('with open alerts for'),
        }
    }

    @classproperty
    def benefits(cls):
        from treemap.ecobenefits import TreeBenefitsCalculator
        return TreeBenefitsCalculator()

    def nearby_plots(self, distance_in_meters=None):
        return self.nearby_map_features(distance_in_meters)\
            .filter(feature_type='Plot')

    def get_tree_history(self):
        """
        Get a list of all tree ids that were ever assigned
        to this plot
        """
        return Audit.objects.filter(instance=self.instance)\
                            .filter(model='Tree')\
                            .filter(field='plot')\
                            .filter(current_value=self.pk)\
                            .order_by('-model_id', '-updated')\
                            .distinct('model_id')\
                            .values_list('model_id', flat=True)

    def current_tree(self):
        """
        This is a compatibility method that is used by the API to
        select the 'current tree'. Right now OTM only supports one
        tree per plot, so this method returns the 'first' tree
        """
        trees = list(self.tree_set.all())
        if trees:
            return trees[0]
        else:
            return None

    def save_with_user(self, user, *args, **kwargs):
        self.full_clean_with_user(user)

        # These validations must be done after the field values have
        # been converted to database units but `convert_to_database_units`
        # calls `clean`, so these validations cannot be part of `clean`.
        self.validate_positive_nullable_float_field('width')
        self.validate_positive_nullable_float_field('length')

        super(Plot, self).save_with_user(user, *args, **kwargs)

    def delete_with_user(self, user, cascade=False, *args, **kwargs):
        if self.current_tree() and cascade is False:
            raise ValidationError(_(
                "Cannot delete plot with existing trees."))
        super(Plot, self).delete_with_user(user, *args, **kwargs)


# UDFModel overrides implementations of methods in
# authorizable and auditable, thus needs to be inherited
# before PendingAuditable.
class Tree(Convertible, UDFModel, PendingAuditable, ValidationMixin):
    """
    Represents a single tree, belonging to an instance
    """
    instance = models.ForeignKey(Instance, on_delete=models.CASCADE)

<<<<<<< HEAD
    plot = models.ForeignKey(Plot)

    species = models.ForeignKey(Species, null=True, blank=True,
=======
    plot = models.ForeignKey(Plot, on_delete=models.CASCADE)
    species = models.ForeignKey(Species, on_delete=models.CASCADE, null=True, blank=True,
>>>>>>> 8ee58914
                                verbose_name=_("Species"))

    readonly = models.BooleanField(default=False)
    diameter = models.FloatField(null=True, blank=True,
                                 verbose_name=_("Tree Diameter"))
    height = models.FloatField(null=True, blank=True,
                               verbose_name=_("Tree Height"))
    canopy_height = models.FloatField(null=True, blank=True,
                                      verbose_name=_("Canopy Height"))
    date_planted = models.DateField(null=True, blank=True,
                                    verbose_name=_("Date Planted"))
    date_removed = models.DateField(null=True, blank=True,
                                    verbose_name=_("Date Removed"))

    users_can_delete_own_creations = True

    objects = GeoManager()

    _stewardship_choices = [
        'Watered',
        'Fertilized',
        'Air-spaded',
        'Pruned',
        'Growth Regulator',
        'Cabling',
        'Root Pruned',
        'Lightning Protection',
        'Pest Scouting',
        'Pest Treatment',
        'Storm Damaged',
        'Risk Assessment',
        'Failure',
        'Death',
        'Mulched, Had Compost Added, or Soil Amended',
        'Cleared of Trash or Debris'
    ]

    udf_settings = {
        'Stewardship': {
            'iscollection': True,
            'range_field_key': 'Date',
            'action_field_key': 'Action',
            'action_verb': 'that have been',
            'defaults': [
                {'name': 'Action',
                 'choices': _stewardship_choices,
                 'type': 'choice'},
                {'type': 'date',
                 'name': 'Date'}],
        },
        'Alerts': {
            'iscollection': True,
            'warning_message': _(
                "Marking a tree with an alert does not serve as a way to "
                "report problems with a tree. If you have any emergency "
                "tree concerns, please contact facilities directly."),
            'range_field_key': 'Date Noticed',
            'action_field_key': 'Action Needed',
            'action_verb': _('with open alerts for'),
        }
    }

    @classproperty
    def always_writable(cls):
        # `plot` never needs to be checked.
        # If we ever implement the ability to lock down a model instance,
        # `readonly` should be removed from this list.
        return PendingAuditable.always_writable | {
            'plot', 'readonly'}

    _terminology = {'singular': _('Tree'), 'plural': _('Trees')}

    def __str__(self):
        diameter_str = getattr(self, 'diameter', '')
        species_str = getattr(self, 'species', '')
        if not diameter_str and not species_str:
            return ''
        diameter_chunk = "Diameter: %s" % diameter_str
        species_chunk = "Species: %s" % species_str
        return "%s, %s - " % (diameter_chunk, species_chunk)

    def __init__(self, *args, **kwargs):
        super(Tree, self).__init__(*args, **kwargs)
        self.populate_previous_state()

    def dict(self):
        props = self.as_dict()
        props['species'] = self.species
        props['short_species'] = str(self.species).split('[')[0].strip()
        return props

    def photos(self):
        return self.treephoto_set.order_by('-created_at')

    @property
    def itree_code(self):
        return self.species.get_itree_code(self.plot.itree_region.code)

    ##########################
    # tree validation
    ##########################

    def validate_diameter(self):
        if self.species:
            max_value = self.species.max_diameter
        else:
            max_value = Species.DEFAULT_MAX_DIAMETER
        self.validate_positive_nullable_float_field('diameter', max_value)

    def validate_height(self):
        if self.species:
            max_value = self.species.max_height
        else:
            max_value = Species.DEFAULT_MAX_HEIGHT
        self.validate_positive_nullable_float_field('height', max_value)

    def validate_canopy_height(self):
        self.validate_positive_nullable_float_field('canopy_height')

    def clean(self):
        super(Tree, self).clean()
        if self.plot and self.plot.instance != self.instance:
            raise ValidationError('Cannot save to a plot in another instance')

    def save_with_user(self, user, *args, **kwargs):
        self.full_clean_with_user(user)

        # These validations must be done after the field values have
        # been converted to database units but `convert_to_database_units`
        # calls `clean`, so these validations cannot be part of `clean`.
        self.validate_diameter()
        self.validate_height()
        self.validate_canopy_height()

        self.plot.update_updated_fields(user)
        super(Tree, self).save_with_user(user, *args, **kwargs)

    @property
    def hash(self):
        string_to_hash = super(Tree, self).hash

        # We need to include tree photos in this hash as well
        photos = [str(photo.pk) for photo in self.treephoto_set.all()]
        string_to_hash += ":" + ",".join(photos)

        return hashlib.md5(string_to_hash.encode()).hexdigest()

    def add_photo(self, image, user):
        tp = TreePhoto(tree=self, instance=self.instance)
        tp.set_image(image)
        tp.save_with_user(user)
        return tp

    @classmethod
    def action_format_string_for_audit(clz, audit):
        if audit.field in set(['plot', 'readonly']):
            if audit.field == 'plot':
                return _action_format_string_for_location(audit.action)
            else:  # audit.field == 'readonly'
                return _action_format_string_for_readonly(
                    audit.action, audit.clean_current_value)
        else:
            return super(Tree, clz).action_format_string_for_audit(audit)

    @transaction.atomic
    def delete_with_user(self, user, *args, **kwargs):
        photos = self.photos()
        for photo in photos:
            photo.delete_with_user(user)
        self.plot.update_updated_fields(user)
        self.instance.update_universal_rev()
        super(Tree, self).delete_with_user(user, *args, **kwargs)

register(Tree)


class Favorite(models.Model):
    user = models.ForeignKey(User, on_delete=models.CASCADE)
    map_feature = models.ForeignKey(MapFeature, on_delete=models.CASCADE)
    created = models.DateTimeField(auto_now_add=True)

    class Meta:
        unique_together = ('user', 'map_feature',)


class MapFeaturePhoto(models.Model, PendingAuditable, Convertible):
    map_feature = models.ForeignKey(MapFeature, on_delete=models.CASCADE)

    image = models.ImageField(
        upload_to='trees/%Y/%m/%d', editable=False)
    thumbnail = models.ImageField(
        upload_to='trees_thumbs/%Y/%m/%d', editable=False)

    created_at = models.DateTimeField(auto_now_add=True)
    instance = models.ForeignKey(Instance, on_delete=models.CASCADE)

    users_can_delete_own_creations = True
    _terminology = {'singular': _('Photo'), 'plural': _('Photos')}

    def __init__(self, *args, **kwargs):
        super(MapFeaturePhoto, self).__init__(*args, **kwargs)
        self._do_not_track |= self.do_not_track
        self.populate_previous_state()

    @classproperty
    def do_not_track(cls):
        return PendingAuditable.do_not_track | {
            'created_at', 'mapfeaturephoto_ptr'}

    @classproperty
    def always_writable(cls):
        return PendingAuditable.always_writable | {
            f.name for f in MapFeaturePhoto._meta.fields
            if f.name not in MapFeaturePhoto.do_not_track}

    def _get_db_prep_for_image(self, field):
        """
        Images are stored in various ways based on the storage backend
        but they all get serialized to a text field. For auditing, we
        store this value
        """
        thing = getattr(self, field)

        if thing is None:
            return None

        field = MapFeaturePhoto._meta.get_field(field)

        saved_rep = field.pre_save(self, thing)
        return str(saved_rep)

    def as_dict(self):
        data = super(MapFeaturePhoto, self).as_dict()

        data['image'] = self._get_db_prep_for_image('image')
        data['thumbnail'] = self._get_db_prep_for_image('thumbnail')

        return data

    @property
    def image_prefix(self):
        return str(self.map_feature.pk)

    def set_image(self, image_data, degrees_to_rotate=None):
        self.image, self.thumbnail = save_uploaded_image(
            image_data, self.image_prefix, thumb_size=(256, 256),
            degrees_to_rotate=degrees_to_rotate)

    def save_with_user(self, user, *args, **kwargs):
        if not self.thumbnail.name:
            raise Exception('You need to call set_image instead')
        if (hasattr(self, 'map_feature') and
           self.map_feature.instance != self.instance):
            raise ValidationError(
                'Cannot save to a map feature in another instance')

        # The auto_now_add is acting up... set it here if we're new
        if self.pk is None:
            self.created_at = timezone.now()

        self.map_feature.update_updated_fields(user)
        super(MapFeaturePhoto, self).save_with_user(user, *args, **kwargs)

    def delete_with_user(self, user, *args, **kwargs):
        thumb = self.thumbnail
        image = self.image

        self.map_feature.update_updated_fields(user)
        super(MapFeaturePhoto, self).delete_with_user(user, *args, **kwargs)

        thumb.delete(False)
        image.delete(False)

    def user_can_create(self, user):
        return self._user_can_do(user, 'add')

    def user_can_delete(self, user):
        """
        A user can delete a photo if their role has the right permission
        or if they created the photo.
        """
        return self._user_can_do(user, 'delete') or self.was_created_by(user)

    def _user_can_do(self, user, action):
        role = user.get_role(self.get_instance())
        Clz = self.map_feature.__class__
        if callable(getattr(self.map_feature, 'cast_to_subtype', None)):
            Clz = self.map_feature.cast_to_subtype().__class__
        codename = Role.permission_codename(Clz, action, photo=True)
        return role.has_permission(codename, Model=MapFeaturePhoto)


class TreePhoto(MapFeaturePhoto):
    tree = models.ForeignKey(Tree, on_delete=models.CASCADE)

    @classproperty
    def always_writable(cls):
        return MapFeaturePhoto.always_writable | {'tree'}

    # TreePhoto needs the version user_can_create and user_can_delete
    # defined in Authorizable, which is a base class for PendingAuditable,
    # which is one of the base classes for MapFeaturePhoto.
    #
    # MapFeaturePhoto, used as a leaf class, overrides these methods
    # in an incompatible way.
    #
    # So skip over the MapFeaturePhoto version by calling
    # MapFeaturePhoto's superclass.

    def user_can_create(self, user):
        return super(MapFeaturePhoto, self).user_can_create(user)

    def user_can_delete(self, user):
        return super(MapFeaturePhoto, self).user_can_delete(user)

    def save_with_user(self, *args, **kwargs):
        def is_attr_set(attr):
            try:
                return bool(getattr(self, attr))
            except ObjectDoesNotExist:
                return False

        if is_attr_set('tree') and self.tree.instance != self.instance:
            raise ValidationError('Cannot save to a tree in another instance')

        if is_attr_set('map_feature'):
            if not self.map_feature.is_plot:
                raise ValidationError('Cannot save to a tree without a plot')

            elif self.map_feature.current_tree() != self.tree:
                raise ValidationError(
                    'Cannot save to a tree with the wrong plot')
        elif is_attr_set('tree'):
            self.map_feature = self.tree.plot

        super(TreePhoto, self).save_with_user(*args, **kwargs)

    @property
    def image_prefix(self):
        return "%s-%s" % (self.tree.plot.pk, self.tree.pk)

    def as_dict(self):
        data = super(TreePhoto, self).as_dict()

        if hasattr(self, 'tree'):
            data['tree'] = self.tree.pk

        return data


class BoundaryManager(GeoManager):
    """
    By default, exclude anonymous boundaries from queries.
    """
    def get_queryset(self):
        return super(BoundaryManager, self).get_queryset().exclude(
            name='', category='', searchable=False)


class Boundary(models.Model):
    """
    A plot can belong to many different boundary zones. Boundary zones are
    always sorted by 'sort_order' before displaying. An example output
    for a given tree could be:
    { name } ({category}, {sort order})
    +- United States (Country, 0)
     +- Pennsylvania (State, 1)
      +- Philadelphia (County, 2)
       +- Philadelphia (City, 3)
        +- Callowhill (Neighborhood, 4)
         +- 19107 (Zip Code, 5)
    """
    geom = models.MultiPolygonField(srid=3857,
                                    db_column='the_geom_webmercator')

    name = models.CharField(max_length=255)
    category = models.CharField(max_length=255)
    sort_order = models.IntegerField()

    # Included for the sake of cache busting
    updated_at = models.DateTimeField(auto_now=True, editable=False,
                                      db_index=True)

    canopy_percent = models.FloatField(null=True)
    searchable = models.BooleanField(default=True)

    objects = BoundaryManager()
    # Allows access to anonymous boundaries
    all_objects = GeoManager()

    def __str__(self):
        return self.name

    @classmethod
    def anonymous(cls, polygon=None):
        """
        Given a polygon, create an anonymous boundary and return it.
        """
        if polygon is None:
            raise ValidationError(_('Cannot create an anonymous boundary '
                                    'without geometry'))
        b = Boundary()
        b.name = ''
        b.category = ''
        b.sort_order = 1
        b.searchable = False
        b.geom = MultiPolygon(polygon)
        return b


class ITreeRegionAbstract(object):
    def __str__(self):
        "printed representation, used in templates"
        return "%s (%s)" % (self.code,
                            ITREE_REGIONS.get(self.code, {}).get('name'))


class ITreeRegionInMemory(ITreeRegionAbstract):
    """
    class for in-memory itree region objects

    since we store an itree default code as a charfield and not a
    foreign key on instance, it is helpful to be able to inflate it
    into an ITreeRegion-like object and use it with the same interface
    as objects that come out of the database.
    """
    def __init__(self, code):
        self.code = code


class ITreeRegion(ITreeRegionAbstract, models.Model):
    code = models.CharField(max_length=40, unique=True)
    geometry = models.MultiPolygonField(srid=3857)

    objects = GeoManager()


class ITreeCodeOverride(models.Model, Auditable):
    instance_species = models.ForeignKey(Species, on_delete=models.CASCADE)
    region = models.ForeignKey(ITreeRegion, on_delete=models.CASCADE)
    itree_code = models.CharField(max_length=100)

    class Meta:
        unique_together = ('instance_species', 'region',)

    def __init__(self, *args, **kwargs):
        super(ITreeCodeOverride, self).__init__(*args, **kwargs)
        self.populate_previous_state()<|MERGE_RESOLUTION|>--- conflicted
+++ resolved
@@ -1073,14 +1073,8 @@
     """
     instance = models.ForeignKey(Instance, on_delete=models.CASCADE)
 
-<<<<<<< HEAD
-    plot = models.ForeignKey(Plot)
-
-    species = models.ForeignKey(Species, null=True, blank=True,
-=======
     plot = models.ForeignKey(Plot, on_delete=models.CASCADE)
     species = models.ForeignKey(Species, on_delete=models.CASCADE, null=True, blank=True,
->>>>>>> 8ee58914
                                 verbose_name=_("Species"))
 
     readonly = models.BooleanField(default=False)
