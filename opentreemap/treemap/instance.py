--- conflicted
+++ resolved
@@ -20,12 +20,8 @@
 
 import hashlib
 import json
-<<<<<<< HEAD
 
 from urllib import urlencode
-=======
-from urllib.parse import urlencode
->>>>>>> 8ee58914
 
 from opentreemap.util import extent_intersection, extent_as_json
 
