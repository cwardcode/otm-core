--- conflicted
+++ resolved
@@ -5,12 +5,8 @@
 
 from django.core.exceptions import ValidationError, MultipleObjectsReturned
 from django.contrib.gis.db import models
-<<<<<<< HEAD
-from django.contrib.gis.geos import Point
-=======
 from django.contrib.gis.geos import Point, Polygon
 from django.contrib.gis.db.models.functions import Distance
->>>>>>> 8ee58914
 from django.utils.translation import ugettext as _
 from django.db import transaction
 
@@ -346,14 +342,13 @@
 
         # Using MapFeature directly avoids a join between the
         # treemap_plot and treemap_mapfeature tables.
-<<<<<<< HEAD
         #nearby = MapFeature.objects\
         #                   .filter(instance=self.import_event.instance)\
         #                   .filter(feature_type='Plot')\
         #                   .exclude(pk__in=already_committed)\
         #                   .filter(geom__intersects=nearby_bbox)
 
-        #nearby = nearby.distance(point).order_by('distance')[:5]
+        #nearby = nearby.annotate(distance=Distance('geom', point)).order_by('distance')[:5]
 
         #if len(nearby) > 0:
         #    flds = (fields.trees.POINT_X, fields.trees.POINT_Y)
@@ -366,26 +361,6 @@
         #else:
         #    return True
         return True
-=======
-        nearby = MapFeature.objects\
-                           .filter(instance=self.import_event.instance)\
-                           .filter(feature_type='Plot')\
-                           .exclude(pk__in=already_committed)\
-                           .filter(geom__intersects=nearby_bbox)
-
-        nearby = nearby.annotate(distance=Distance('geom', point)).order_by('distance')[:5]
-
-        if len(nearby) > 0:
-            flds = (fields.trees.POINT_X, fields.trees.POINT_Y)
-            if nearby[0].distance.m < 0.001:
-                self.append_error(errors.DUPLICATE_TREE, flds)
-            else:
-                self.append_error(errors.NEARBY_TREES, flds,
-                                  [p.pk for p in nearby])
-            return False
-        else:
-            return True
->>>>>>> 8ee58914
 
     def validate_species_max(self, field, value_name, max_val, err):
         inputval = self.cleaned.get(field, None)
