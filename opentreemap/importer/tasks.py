# -*- coding: utf-8 -*-


import json

from celery import shared_task, chord
from django.core.exceptions import ObjectDoesNotExist
from django.conf import settings
from django.db import transaction

from importer.models.base import GenericImportEvent, GenericImportRow
from importer.models.species import SpeciesImportEvent, SpeciesImportRow
from importer.models.trees import TreeImportEvent, TreeImportRow
from importer import errors
from importer.util import (clean_row_data, clean_field_name,
                           utf8_file_to_csv_dictreader)


def _create_rows_for_event(ie, csv_file):
    # Don't use a transaction for this possibly long-running operation
    # so we can show progress. Caller does manual cleanup if necessary.
    reader = utf8_file_to_csv_dictreader(csv_file)

    field_names = [f.strip() for f in reader.fieldnames
                   if f.strip().lower() not in ie.ignored_fields()]
    ie.field_order = json.dumps(field_names)
    ie.save()

    field_names = [clean_field_name(f) for f in field_names]
    file_valid = ie.validate_field_names(field_names)

    if file_valid:
        _create_rows(ie, reader)

        if ie.row_count == 0:
            file_valid = False
            ie.append_error(errors.EMPTY_FILE)

    if file_valid:
        return True
    else:
        ie.status = ie.FAILED_FILE_VERIFICATION
        ie.mark_finished_and_save()
        return False


def _create_rows(ie, reader):
    RowModel = get_import_row_model(ie.import_type)
    rows = []
    idx = 0

    for row in reader:
        data = clean_row_data(row)
        # check for truthiness to skip blank rows
        if len([_f for _f in list(data.values()) if _f]) > 0:
            data = json.dumps(data)
            rows.append(RowModel(data=data, import_event=ie, idx=idx))

            idx += 1
            if ((int(idx / settings.IMPORT_BATCH_SIZE) *
                 settings.IMPORT_BATCH_SIZE == idx)):
                RowModel.objects.bulk_create(rows)
                rows = []

    if rows:
        RowModel.objects.bulk_create(rows)  # create final partial block


@shared_task()
def run_import_event_validation(import_type, import_event_id, file_obj):
    ie = _get_import_event(import_type, import_event_id)

    try:
        ie.status = GenericImportEvent.LOADING
        ie.update_progress_timestamp_and_save()
        success = _create_rows_for_event(ie, file_obj)
    except Exception as e:
        ie.append_error(errors.GENERIC_ERROR, data=[str(e)])
        ie.status = GenericImportEvent.FAILED_FILE_VERIFICATION
        ie.mark_finished_and_save()
        success = False

    if not success:
        try:
            ie.row_set().delete()
        except Exception:
            pass
        return

    ie.status = GenericImportEvent.PREPARING_VERIFICATION
    ie.update_progress_timestamp_and_save()

    try:
<<<<<<< HEAD
        for i in xrange(0, ie.row_count, settings.IMPORT_BATCH_SIZE):
            _validate_rows(import_type, ie.id, i)
=======
        validation_tasks = []
        for i in range(0, ie.row_count, settings.IMPORT_BATCH_SIZE):
            validation_tasks.append(_validate_rows.s(import_type, ie.id, i))
>>>>>>> 8ee58914

        _finalize_validation(import_type, import_event_id)

        _assure_status_is_at_least_verifying(ie)

    except Exception as e:
        ie.status = GenericImportEvent.VERIFICATION_ERROR
        ie.mark_finished_and_save()
        try:
            ie.append_error(errors.GENERIC_ERROR, data=[str(e)])
            ie.save()
            # I don't think this ever worked in the past.
            # TODO: delete?
            ie.rows().delete()
        except Exception:
            # This has shown to swallow real exceptions in development.
            # TODO: At the very least, we should add logging.
            pass
        return


@transaction.atomic
def _assure_status_is_at_least_verifying(ie):
    # Protect against race condition between task completion and main task
    ie.refresh_from_db()
    if not ie.is_past_verifying_stage():
        ie.status = GenericImportEvent.VERIFIYING
        ie.update_progress_timestamp_and_save()


@shared_task()
def _validate_rows(import_type, import_event_id, start_row_id):
    ie = _get_import_event(import_type, import_event_id)
    rows = ie.rows()[start_row_id:(start_row_id+settings.IMPORT_BATCH_SIZE)]
    for row in rows:
        row.validate_row()
    ie.update_progress_timestamp_and_save()


@shared_task()
def _finalize_validation(import_type, import_event_id):
    ie = _get_import_event(import_type, import_event_id)

    # There shouldn't be any rows left to verify, but it doesn't hurt to check
    if _get_waiting_row_count(ie) == 0:
        ie.status = GenericImportEvent.FINISHED_VERIFICATION
    else:
        # TODO: if we're going to check, we should probably raise
        pass

    ie.mark_finished_and_save()


@shared_task()
def commit_import_event(import_type, import_event_id):
    ie = _get_import_event(import_type, import_event_id)

    commit_tasks = [
<<<<<<< HEAD
        _commit_rows(import_type, import_event_id, i)
        for i in xrange(0, ie.row_count, settings.IMPORT_BATCH_SIZE)]
=======
        _commit_rows.s(import_type, import_event_id, i)
        for i in range(0, ie.row_count, settings.IMPORT_BATCH_SIZE)]
>>>>>>> 8ee58914

    finalize_task = _finalize_commit(import_type, import_event_id)

    async_result = chord(commit_tasks, finalize_task)
    # Protect against a race condition where finalize_task's ie
    # may have already been updated to FINISHED_CREATING and saved to the db,
    # rendering this instance of the ie model obsolete.
    ie.refresh_from_db()
    if async_result:
        ie.task_id = async_result.id
        ie.save()


@shared_task(rate_limit=settings.IMPORT_COMMIT_RATE_LIMIT)
def _commit_rows(import_type, import_event_id, i):
    ie = _get_import_event(import_type, import_event_id)

    for row in ie.rows()[i:(i + settings.IMPORT_BATCH_SIZE)]:
        row.commit_row()
    ie.update_progress_timestamp_and_save()


@shared_task()
def _finalize_commit(import_type, import_event_id):
    ie = _get_import_event(import_type, import_event_id)

    ie.status = GenericImportEvent.FINISHED_CREATING
    ie.mark_finished_and_save()

    # A species import could change a species' i-Tree region,
    # affecting eco
    rev_updates = ['eco_rev', 'universal_rev']
    if import_type == TreeImportEvent.import_type:
        rev_updates.append('geo_rev')

    ie.instance.update_revs(*rev_updates)


def _get_import_event(import_type, import_event_id):
    Model = get_import_event_model(import_type)
    try:
        return Model.objects.get(pk=import_event_id)
    except ObjectDoesNotExist:
        raise Exception('Import event not found "%s" %s'
                        % (import_type, import_event_id))


def get_import_event_model(import_type):
    if import_type == SpeciesImportEvent.import_type:
        Model = SpeciesImportEvent
    elif import_type == TreeImportEvent.import_type:
        Model = TreeImportEvent
    else:
        raise Exception('Invalid import type "%s"' % import_type)
    return Model


def get_import_row_model(import_type):
    if import_type == SpeciesImportEvent.import_type:
        Model = SpeciesImportRow
    elif import_type == TreeImportEvent.import_type:
        Model = TreeImportRow
    else:
        raise Exception('Invalid import type "%s"' % import_type)
    return Model


def _get_waiting_row_count(ie):
    return ie.rows()\
             .filter(status=GenericImportRow.WAITING)\
             .count()


@shared_task
def get_import_export(import_type, import_event_id):
    ie = _get_import_event(import_type, import_event_id)

    return [clean_row_data(json.loads(row.data)) for row in ie.rows()]<|MERGE_RESOLUTION|>--- conflicted
+++ resolved
@@ -91,14 +91,8 @@
     ie.update_progress_timestamp_and_save()
 
     try:
-<<<<<<< HEAD
-        for i in xrange(0, ie.row_count, settings.IMPORT_BATCH_SIZE):
+        for i in range(0, ie.row_count, settings.IMPORT_BATCH_SIZE):
             _validate_rows(import_type, ie.id, i)
-=======
-        validation_tasks = []
-        for i in range(0, ie.row_count, settings.IMPORT_BATCH_SIZE):
-            validation_tasks.append(_validate_rows.s(import_type, ie.id, i))
->>>>>>> 8ee58914
 
         _finalize_validation(import_type, import_event_id)
 
@@ -157,13 +151,8 @@
     ie = _get_import_event(import_type, import_event_id)
 
     commit_tasks = [
-<<<<<<< HEAD
         _commit_rows(import_type, import_event_id, i)
-        for i in xrange(0, ie.row_count, settings.IMPORT_BATCH_SIZE)]
-=======
-        _commit_rows.s(import_type, import_event_id, i)
         for i in range(0, ie.row_count, settings.IMPORT_BATCH_SIZE)]
->>>>>>> 8ee58914
 
     finalize_task = _finalize_commit(import_type, import_event_id)
 
