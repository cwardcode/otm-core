--- conflicted
+++ resolved
@@ -246,16 +246,7 @@
     }
     MIDDLEWARE += (
         'rollbar.contrib.django.middleware.RollbarNotifierMiddleware',)
-<<<<<<< HEAD
     rollbar.init(**ROLLBAR)
-# Settings for StatsD metrics aggregation
-# TODO: Enable when django-statsd is compatible with Django > 1.8
-# STATSD_CLIENT = 'django_statsd.clients.normal'
-# STATSD_PREFIX = '{}.django'.format(STACK_TYPE.lower())
-# STATSD_HOST = os.environ.get('OTM_STATSD_HOST', 'localhost')
-# STATSD_CELERY_SIGNALS = True
-=======
->>>>>>> 06600b85
 
 STACK_COLOR = os.environ.get('OTM_STACK_COLOR', 'Black')
 
